--- conflicted
+++ resolved
@@ -18,11 +18,7 @@
 #   Project Metadata
 #
 
-<<<<<<< HEAD
-__version__ = '0.17.2'
-=======
 __version__ = '0.17.3'
->>>>>>> 21fc0575
 __author__ = 'Joel Bender'
 __email__ = 'joel@carrickbender.com'
 
