--- conflicted
+++ resolved
@@ -59,17 +59,8 @@
         self.timeout = timeout
 
 
-<<<<<<< HEAD
-#
-#   State
-#
-
-
+@bacpypes_debugging
 class State(object):
-=======
-@bacpypes_debugging
-class State:
->>>>>>> 2eb860e0
 
     """
     State
@@ -297,12 +288,8 @@
         )
 
 
-<<<<<<< HEAD
+@bacpypes_debugging
 class StateMachine(object):
-=======
-@bacpypes_debugging
-class StateMachine:
->>>>>>> 2eb860e0
 
     """
     StateMachine
@@ -679,12 +666,8 @@
         )
 
 
-<<<<<<< HEAD
+@bacpypes_debugging
 class StateMachineGroup(object):
-=======
-@bacpypes_debugging
-class StateMachineGroup:
->>>>>>> 2eb860e0
 
     """
     StateMachineGroup
